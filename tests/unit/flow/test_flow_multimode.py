import os
<<<<<<< HEAD
import pytest
from pathlib import Path
=======
>>>>>>> 8dff6735
from typing import List, Dict

import numpy as np

from jina.executors.crafters import BaseSegmenter
from jina.executors.encoders import BaseEncoder
from jina.executors.indexers.keyvalue import BinaryPbIndexer
from jina.flow import Flow
from jina.proto import jina_pb2
from jina.types.document.uid import UniqueId

cur_dir = os.path.dirname(os.path.abspath(__file__))


class MockSegmenter(BaseSegmenter):

    def craft(self, text: str, *args, **kwargs) -> List[Dict]:
        split = text.split(',')
        chunks = [dict(text=split[0], offset=0, weight=1.0, modality='mode1'),
                  dict(text=split[1], offset=1, weight=1.0, modality='mode2')]
        return chunks


class MockEncoder(BaseEncoder):

    def encode(self, data: str, *args, **kwargs) -> 'np.ndarray':
        output = []
        for r in data:
            if "mode1" in r:
                output.append([0.0, 0.0, 0.0])
            elif "mode2" in r:
                output.append([1.0, 1.0, 1.0])

        return np.array(output)


@pytest.mark.parametrize('rest_api', [False, True])
def test_flow_with_modalities(tmpdir, rest_api):
    os.environ['JINA_TEST_FLOW_MULTIMODE_WORKSPACE'] = str(tmpdir)

    def input_fn():
        doc1 = jina_pb2.DocumentProto()
        doc1.text = 'title: this is mode1 from doc1, body: this is mode2 from doc1'
        doc1.id = UniqueId(1)

        doc2 = jina_pb2.DocumentProto()
        doc2.text = 'title: this is mode1 from doc2, body: this is mode2 from doc2'
        doc2.id = UniqueId(2)

        doc3 = jina_pb2.DocumentProto()
        doc3.text = 'title: this is mode1 from doc3, body: this is mode2 from doc3'
        doc3.id = UniqueId(3)

        return [doc1, doc2, doc3]

<<<<<<< HEAD
    flow = Flow(rest_api=rest_api).add(name='crafter', uses='!MockSegmenter'). \
        add(name='encoder1', uses=str(cur_dir / 'yaml' / 'mockencoder-mode1.yml')). \
        add(name='indexer1', uses=str(cur_dir / 'yaml' / 'numpy-indexer-1.yml'), needs=['encoder1']). \
        add(name='encoder2', uses=str(cur_dir / 'yaml' / 'mockencoder-mode2.yml'), needs=['crafter']). \
        add(name='indexer2', uses=str(cur_dir / 'yaml' / 'numpy-indexer-2.yml')). \
=======
    flow = Flow().add(name='crafter', uses='!MockSegmenter'). \
        add(name='encoder1', uses=os.path.join(cur_dir, 'yaml/mockencoder-mode1.yml')). \
        add(name='indexer1', uses=os.path.join(cur_dir, 'yaml/numpy-indexer-1.yml'), needs=['encoder1']). \
        add(name='encoder2', uses=os.path.join(cur_dir, 'yaml/mockencoder-mode2.yml'), needs=['crafter']). \
        add(name='indexer2', uses=os.path.join(cur_dir, 'yaml/numpy-indexer-2.yml')). \
>>>>>>> 8dff6735
        join(['indexer1', 'indexer2'])

    with flow:
        flow.index(input_fn=input_fn)

    with open(tmpdir.join('vec1.gz'), 'rb') as fp:
        result = np.frombuffer(fp.read(), dtype='float').reshape([-1, 3])
        np.testing.assert_equal(result, np.array([[0.0, 0.0, 0.0],
                                                  [0.0, 0.0, 0.0],
                                                  [0.0, 0.0, 0.0]]))

    with open(tmpdir.join('vec2.gz'), 'rb') as fp:
        result = np.frombuffer(fp.read(), dtype='float').reshape([-1, 3])
        np.testing.assert_equal(result, np.array([[1.0, 1.0, 1.0],
                                                  [1.0, 1.0, 1.0],
                                                  [1.0, 1.0, 1.0]]))

    chunkIndexer1 = BinaryPbIndexer.load(tmpdir.join('kvidx1.bin'))
    assert chunkIndexer1.size == 3
    d_id = list(chunkIndexer1.query_handler.header.keys())[0]

    query_doc = jina_pb2.DocumentProto()
    query_doc.ParseFromString(chunkIndexer1.query(d_id))
    assert query_doc.text == 'title: this is mode1 from doc1'
    assert query_doc.modality == 'mode1'

    chunkIndexer2 = BinaryPbIndexer.load(tmpdir.join('kvidx2.bin'))
    assert chunkIndexer2.size == 3
    d_id = list(chunkIndexer2.query_handler.header.keys())[0]

    query_doc = jina_pb2.DocumentProto()
    query_doc.ParseFromString(chunkIndexer2.query(d_id))
    assert query_doc.text == ' body: this is mode2 from doc1'
    assert query_doc.modality == 'mode2'

    del os.environ['JINA_TEST_FLOW_MULTIMODE_WORKSPACE']<|MERGE_RESOLUTION|>--- conflicted
+++ resolved
@@ -1,11 +1,7 @@
 import os
-<<<<<<< HEAD
-import pytest
-from pathlib import Path
-=======
->>>>>>> 8dff6735
 from typing import List, Dict
 
+import pytest
 import numpy as np
 
 from jina.executors.crafters import BaseSegmenter
@@ -59,19 +55,11 @@
 
         return [doc1, doc2, doc3]
 
-<<<<<<< HEAD
     flow = Flow(rest_api=rest_api).add(name='crafter', uses='!MockSegmenter'). \
-        add(name='encoder1', uses=str(cur_dir / 'yaml' / 'mockencoder-mode1.yml')). \
-        add(name='indexer1', uses=str(cur_dir / 'yaml' / 'numpy-indexer-1.yml'), needs=['encoder1']). \
-        add(name='encoder2', uses=str(cur_dir / 'yaml' / 'mockencoder-mode2.yml'), needs=['crafter']). \
-        add(name='indexer2', uses=str(cur_dir / 'yaml' / 'numpy-indexer-2.yml')). \
-=======
-    flow = Flow().add(name='crafter', uses='!MockSegmenter'). \
         add(name='encoder1', uses=os.path.join(cur_dir, 'yaml/mockencoder-mode1.yml')). \
         add(name='indexer1', uses=os.path.join(cur_dir, 'yaml/numpy-indexer-1.yml'), needs=['encoder1']). \
         add(name='encoder2', uses=os.path.join(cur_dir, 'yaml/mockencoder-mode2.yml'), needs=['crafter']). \
         add(name='indexer2', uses=os.path.join(cur_dir, 'yaml/numpy-indexer-2.yml')). \
->>>>>>> 8dff6735
         join(['indexer1', 'indexer2'])
 
     with flow:
