<p align="center">
  <img src="https://github.com/jina-ai/jina/blob/master/.github/1500x667new.gif?raw=true" alt="Jina banner" width="100%">
</p>

<p align="center">

[![Jina](https://github.com/jina-ai/jina/blob/master/.github/badges/jina-badge.svg?raw=true  "We fully commit to open-source")](https://jina.ai)
[![Jina](https://github.com/jina-ai/jina/blob/master/.github/badges/jina-hello-world-badge.svg?raw=true  "Run Jina 'Hello, World!' without installing anything")](#jina-hello-world-)
[![Jina](https://github.com/jina-ai/jina/blob/master/.github/badges/license-badge.svg?raw=true  "Jina is licensed under Apache-2.0")](#license)
[![Jina Docs](https://github.com/jina-ai/jina/blob/master/.github/badges/docs-badge.svg?raw=true  "Checkout our docs and learn Jina")](https://docs.jina.ai)
[![We are hiring](https://github.com/jina-ai/jina/blob/master/.github/badges/jina-corp-badge-hiring.svg?raw=true  "We are hiring full-time position at Jina")](https://jobs.jina.ai)
[![Python 3.7 3.8](https://github.com/jina-ai/jina/blob/master/.github/badges/python-badge.svg?raw=true  "Jina supports Python 3.7 and above")](https://pypi.org/project/jina/)
[![PyPI](https://img.shields.io/pypi/v/jina?color=%23099cec&label=PyPI%20package&logo=pypi&logoColor=white)](https://pypi.org/project/jina/)
[![Docker](https://github.com/jina-ai/jina/blob/master/.github/badges/docker-badge.svg?raw=true  "Jina is multi-arch ready, can run on different architectures")](https://hub.docker.com/r/jinaai/jina/tags)
[![Docker Image Version (latest semver)](https://img.shields.io/docker/v/jinaai/jina?color=%23099cec&label=Docker%20Image&logo=docker&logoColor=white&sort=semver)](https://hub.docker.com/r/jinaai/jina/tags)
[![CI](https://github.com/jina-ai/jina/workflows/CI/badge.svg)](https://github.com/jina-ai/jina/actions?query=workflow%3ACI)
[![CD](https://github.com/jina-ai/jina/workflows/CD/badge.svg?branch=master)](https://github.com/jina-ai/jina/actions?query=workflow%3ACD)
[![Release Cycle](https://github.com/jina-ai/jina/workflows/Release%20Cycle/badge.svg)](https://github.com/jina-ai/jina/actions?query=workflow%3A%22Release+Cycle%22)
[![Release CD](https://github.com/jina-ai/jina/workflows/Release%20CD/badge.svg)](https://github.com/jina-ai/jina/actions?query=workflow%3A%22Release+CD%22)
[![API Schema](https://github.com/jina-ai/jina/workflows/API%20Schema/badge.svg)](https://api.jina.ai/)
[![codecov](https://codecov.io/gh/jina-ai/jina/branch/master/graph/badge.svg)](https://codecov.io/gh/jina-ai/jina)

</p>

<p align="center">
  <a href="https://github.com/jina-ai/jina">English</a> •
  <a href="https://github.com/jina-ai/jina/blob/master/README.ja.md">日本語</a> •
  <a href="https://github.com/jina-ai/jina/blob/master/README.fr.md">Français</a> •
  <a href="https://github.com/jina-ai/jina/blob/master/README.de.md">Deutsch</a> •
  <a href="https://github.com/jina-ai/jina/blob/master/README.ru.md">Русский язык</a> •
  <a href="https://github.com/jina-ai/jina/blob/master/README.zh.md">中文</a>
</p>


<p align="center">
  <a href="https://jina.ai">Website</a> •
  <a href="https://docs.jina.ai">Docs</a> •
  <a href="https://learn.jina.ai">Examples</a> •
  <a href="https://github.com/jina-ai/jina-hub">Hub (beta)</a> •
  <a href="https://dashboard.jina.ai">Dashboard (beta)</a> •
  <a href="https://github.com/jina-ai/jinabox.js/">Jinabox (beta)</a> •
  <a href="http://www.twitter.com/JinaAI_">Twitter</a> •
  <a href="https://jobs.jina.ai">We are Hiring</a>

</p>

Jina is an open-source deep-learning powered search framework, empowering developers to create **cross-modal or multi-modal search systems for text, images, video, and audio**. Jina is a cloud-native project, and provides long-term support from a [full-time, venture-backed team](http://www.jina.ai).

⏱️ **Time Saver** - Bootstrap an AI-powered system in just a few minutes with [cookiecutter](#with-cookiecutter).

<<<<<<< HEAD
🧠 **First-Class AI models** - Jina is a new design pattern for neural search systems with first-class support for [state-of-the-art AI models](https://docs.jina.ai/chapters/all_exec.html) like Faiss, Annoy, Onnx, and more.

🌌 **Universal Search** - Large-scale indexing and querying data of any kind on multiple platforms. Video, image, long/short text, music, source code, and more.

🚀 **Production Ready** - Cloud-native features out-of-the-box, like containerization, microservice, distributing, scaling, sharding, async IO, REST, gRPC.

🧩 **Plug & Play** - With [Jina Hub](https://github.com/jina-ai/jina-hub), you can extend Jina with simple Python scripts or Docker images optimized for your search domain.
=======
⏱️ **Time Saver** - Bootstrapping an AI-powered search system with Jina takes minutes, and can save engineers months of time. 

🧠 **First-Class AI Models** - Jina is a new design pattern for neural search systems, offering first-class support for [state-of-the-art AI models](https://docs.jina.ai/chapters/all_exec.html).  

🌌 **Universal Search** - Large-scale indexing and querying data of any kind on multiple platforms. Video, images, long/short text, music, source code, you name it!

🚀 **Production-Ready** - Cloud-native features come out-of-the-box, like containerization, microservice, distributing, scaling, sharding, async IO, REST, and gRPC.

🧩 **Plug & Play** - Extend Jina with simple Python scripts or Docker images optimized for your search domain. [Check out Jina Hub](https://github.com/jina-ai/jina-hub) for more extensions.
>>>>>>> b4d529a3

## Contents

<img align="right" width="350px" src="https://github.com/jina-ai/jina/blob/master/.github/install.png?raw=true " />

<!-- START doctoc generated TOC please keep comment here to allow auto update -->
<!-- DON'T EDIT THIS SECTION, INSTEAD RE-RUN doctoc TO UPDATE -->


- [Install](#install)
- [Jina "Hello, World!" 👋🌍](#jina-hello-world-)
- [Build Your Own Project](#build-your-own-project)
- [Tutorials](#tutorials)
- [Documentation](#documentation)
- [Contributing](#contributing)
- [Community](#community)
- [Open Governance](#open-governance)
- [Join Us](#join-us)
- [License](#license)

<!-- END doctoc generated TOC please keep comment here to allow auto update -->

## Get Started

### From PyPi

On Linux/MacOS with Python >= 3.7:

```bash
pip install jina
```

To install Jina with extra dependencies, or install on Raspberry Pi [please refer to the documentation](https://docs.jina.ai).

### With Cookiecutter

```bash
pip install cookiecutter && cookiecutter gh:jina-ai/cookiecutter-jina
```

With [Cookiecutter](https://github.com/cookiecutter/cookiecutter) you can easily create a Jina project from templates with one terminal command. This creates a Python entrypoint, YAML configs and a Dockerfile. You can start from there.

### In a Docker Container

We provide a universal Docker image that supports multiple architectures (including x64, x86, arm-64/v7/v6). Simply run:

```bash
docker run jinaai/jina --help
```

## Jina "Hello, World!" 👋🌍

As a starter, you can try out our "Hello, World" - a simple demo of image neural search for [Fashion-MNIST](https://hanxiao.io/2018/09/28/Fashion-MNIST-Year-In-Review/). No extra dependencies needed, just run:

```bash
jina hello-world
```

...or even easier for Docker users, **no install required**:

```bash
docker run -v "$(pwd)/j:/j" jinaai/jina hello-world --workdir /j && open j/hello-world.html  # replace "open" with "xdg-open" on Linux
```

<details>
<summary>Click here to see console output</summary>

<p align="center">
  <img src="https://github.com/jina-ai/jina/blob/master/docs/chapters/helloworld/hello-world-demo.png?raw=true" alt="hello world console output">
</p>

</details>  

The Docker image downloads the Fashion-MNIST training and test dataset and tells Jina to index 60,000 images from the training set. Then it randomly samples images from the test set as queries and asks Jina to retrieve relevant results. The whole process takes about 1 minute, and eventually opens a webpage and shows results like this:

<p align="center">
  <img src="https://github.com/jina-ai/jina/blob/master/docs/chapters/helloworld/hello-world.gif?raw=true" alt="Jina banner" width="90%">
</p>

The implementation behind it is simple:

<table>
<tr>
<td> Python API </td>
<td> or use <a href="https://github.com/jina-ai/jina/blob/master/jina/resources/helloworld.flow.index.yml">YAML spec</a></td>
<td> or use <a href="https://github.com/jina-ai/dashboard">Dashboard</a></td>
</tr>
<tr>
<td>


```python
from jina.flow import Flow

f = (Flow()
        .add(uses='encoder.yml', parallel=2)
        .add(uses='indexer.yml', shards=2, 
             separated_workspace=True))

with f:
    f.index(fashion_mnist, batch_size=1024)
```

</td>
<td>

```yaml
!Flow
pods:
  encode:
    uses: encoder.yml
    parallel: 2
  index:
    uses: indexer.yml
    shards: 2
    separated_workspace: true
```

</td>
<td>

![Flow in Dashboard](https://github.com/jina-ai/jina/blob/master/docs/chapters/helloworld/hello-world-flow.png?raw=true)

</td>
</tr>
</table>

#### Adding Parallelism and Sharding

```python
from jina.flow import Flow

f = (Flow().add(uses='encoder.yml', parallel=2)
           .add(uses='indexer.yml', shards=2, separated_workspace=True))
```

#### [Distributing the Flow](https://docs.jina.ai/chapters/remote/index.html)

```python
from jina.flow import Flow

f = Flow().add(uses='encoder.yml', host='192.168.0.99')
``` 

#### [Using a Docker Container](https://docs.jina.ai/chapters/hub/index.html)

```python
from jina.flow import Flow

f = (Flow().add(uses='jinahub/cnn-encode:0.1')
           .add(uses='jinahub/faiss-index:0.2', host='192.168.0.99'))
``` 

#### Concatenating Embeddings

```python
from jina.flow import Flow

f = (Flow().add(name='eb1', uses='BiTImageEncoder')
           .add(name='eb2', uses='KerasImageEncoder', needs='gateway')
           .needs(['eb1', 'eb2'], uses='_concat'))
``` 

#### [Enabling Network Queries](https://docs.jina.ai/chapters/restapi/index.html)

```python
from jina.flow import Flow

f = Flow(port_expose=45678, rest_api=True)

with f:
    f.block()
``` 

Intrigued? Play with different options:

```bash
jina hello-world --help
```

[Be sure to continue with our Jina 101 Guide](https://github.com/jina-ai/jina#jina-101-first-thing-to-learn-about-jina) - to understand all key concepts of Jina in 3 minutes!  


<<<<<<< HEAD
=======
## Build Your Own Project

```bash
pip install cookiecutter
cookiecutter gh:jina-ai/cookiecutter-jina
```

With [Cookiecutter](https://github.com/jina-ai/cookiecutter-jina) you can jumpstart a Jina project by answering a few questions from the command line. Cookiecutter will do the heavy lifting and generate (almost) ready-to-run templates and boilerplate code, including a Python entrypoint, YAML configs and a Dockerfile. All you need to do is set a few environment variables.

>>>>>>> b4d529a3
## Tutorials

<table>
  <tr>
      <td width="30%">
    <a href="https://github.com/jina-ai/jina/tree/master/docs/chapters/101">
      <img src="https://github.com/jina-ai/jina/blob/master/docs/chapters/101/img/ILLUS12.png?raw=true" alt="Jina 101 Concept Illustration Book, Copyright by Jina AI Limited" title="Jina 101 Concept Illustration Book, Copyright by Jina AI Limited"/>
    </a>
    </td>
    <td width="70%">
&nbsp;&nbsp;<h3><a href="https://github.com/jina-ai/jina/tree/master/docs/chapters/101">Jina 101: First Thing to Learn About Jina</a></h3>
&nbsp;&nbsp;<a href="https://github.com/jina-ai/jina/tree/master/docs/chapters/101">English</a> •
  <a href="https://github.com/jina-ai/jina/tree/master/docs/chapters/101/README.ja.md">日本語</a> •
  <a href="https://github.com/jina-ai/jina/tree/master/docs/chapters/101/README.fr.md">Français</a> •
  <a href="https://github.com/jina-ai/jina/tree/master/docs/chapters/101/README.pt.md">Português</a> •
  <a href="https://github.com/jina-ai/jina/tree/master/docs/chapters/101/README.de.md">Deutsch</a> •
  <a href="https://github.com/jina-ai/jina/tree/master/docs/chapters/101/README.ru.md">Русский язык</a> •
  <a href="https://github.com/jina-ai/jina/tree/master/docs/chapters/101/README.zh.md">中文</a> •
  <a href="https://github.com/jina-ai/jina/tree/master/docs/chapters/101/README.ar.md">عربية</a>
    </td>

  </tr>
</table>

<table>
<tr><th width="90%">Tutorials</th><th width="10%">Level</th></tr><tr>

<tr>
<td>
<h4><a href="https://docs.jina.ai/chapters/flow/index.html">Use Flow API to Compose Your Search Workflow</a></h4>
Orchestrate Pods to work together: sequentially and in parallel; locally and remotely
</td>
<td><h3>🐣</h3></td>
</tr>

<tr>
<td>
<h4><a href="https://docs.jina.ai/chapters/io/index.html">Input and Output Functions in Jina</a></h4>
Get data in and out of Jina
</td>
<td><h3>🐣</h3></td>
</tr>

<tr>
<td>
<h4><a href="https://github.com/jina-ai/dashboard">Use Dashboard to Get Insight of Jina Workflow</a></h4>
Monitor workflows and get insights with Jina's dashboard
</td>
<td><h3>🐣</h3></td>
</tr>

<tr>
<td>
<h4><a href="https://github.com/jina-ai/examples/tree/master/x-as-service">From BERT-as-Service to X-as-Service</a></h4>
Extract feature vector data using any deep learning representation
</td>
<td><h3>🐣</h3></td>
</tr>

<tr>
<td>
<h4><a href="https://github.com/jina-ai/examples/tree/master/southpark-search">Build an NLP Semantic Search System</a></h4>
Search South Park scripts and practice with Flows and Pods
</td>
<td><h3>🐣</h3></td>
</tr>

<tr>
<td>
<h4><a href="https://github.com/jina-ai/examples/tree/master/flower-search">Build a Flower Image Search System</a></h4>
Search images, define your own executors, and run them in Docker
</td>
<td><h3>🐣</h3></td>
</tr>

<tr>
<td>
<h4><a href="https://github.com/jina-ai/examples/tree/master/tumblr-gif-search">Video Semantic Search in Scale with Prefetching and Sharding</a></h4>
Improve performance using prefetching and sharding
</td>
<td><h3>🕊</h3></td>
</tr>

<tr>
<td>
<h4><a href="https://docs.jina.ai/chapters/remote/index.html">Distribute Your Workflow Remotely</a></h4>
Run Jina on remote instances and distribute your workflow
</td>
<td><h3>🕊</h3></td>
</tr>


<tr>
<td>
<h4><a href="https://docs.jina.ai/chapters/extend/executor.html">Extend Jina by Implementing Your Own Executor</a></h4>
Implement your own ideas as Jina plugins
</td>
<td><h3>🕊</h3></td>
</tr>


<tr>
<td>
<h4><a href="https://docs.jina.ai/chapters/hub/index.html">Run Jina Pods via Docker Container</a></h4>
Solve complex dependencies easily with Docker containers
</td>
<td><h3>🕊</h3></td>
</tr>

<tr>
<td>
<h4><a href="https://github.com/jina-ai/examples/tree/master/pokedex-with-bit">Google's Big Transfer Model in (Poké-)Production</a></h4>
Search Pokemon with SOTA visual representation
</td>
<td><h3>🚀</h3></td>
</tr>
</table>

## Documentation

<a href="https://docs.jina.ai/">
<img align="right" width="350px" src="https://github.com/jina-ai/jina/blob/master/.github/jina-docs.png?raw=true " />
</a>

The best way to learn Jina in depth is to read our documentation. Documentation is built on every push, merge, and release of the master branch. 

- [Jina command line interface arguments explained](https://docs.jina.ai/chapters/cli/index.html)
- [Jina Python API interface](https://docs.jina.ai/api/jina.html)
- [Jina YAML syntax for Executor, Driver and Flow](https://docs.jina.ai/chapters/yaml/yaml.html)
- [Jina Protobuf schema](https://docs.jina.ai/chapters/proto/index.html)
- [Environment variables used in Jina](https://docs.jina.ai/chapters/envs.html)
- ... [and more](https://docs.jina.ai/index.html)

Are you a "Doc"-star? Join us! We welcome all kinds of improvements on the documentation.

[Documentation for older versions is archived here](https://github.com/jina-ai/docs/releases).

## Contributing

We welcome all kinds of contributions from the open-source community, individuals and partners. We owe our success to your active involvement.

- [Contributing guidelines](CONTRIBUTING.md)
- [Release cycles and development stages](RELEASE.md)

### Contributors ✨

<!-- ALL-CONTRIBUTORS-BADGE:START - Do not remove or modify this section -->
[![All Contributors](https://img.shields.io/badge/all_contributors-49-orange.svg?style=flat-square)](#contributors-)
<!-- ALL-CONTRIBUTORS-BADGE:END --> 

<!-- ALL-CONTRIBUTORS-LIST:START - Do not remove or modify this section -->
<!-- prettier-ignore-start -->
<!-- markdownlint-disable -->


<kbd><a href="https://jina.ai/"><img src="https://avatars1.githubusercontent.com/u/61045304?v=4" class="avatar-user" width="50px;"/></a></kbd> <kbd><a href="http://weizhen.rocks/"><img src="https://avatars3.githubusercontent.com/u/5943684?v=4" class="avatar-user" width="50px;"/></a></kbd> <kbd><a href="https://github.com/phamtrancsek12"><img src="https://avatars3.githubusercontent.com/u/14146667?v=4" class="avatar-user" width="50px;"/></a></kbd> <kbd><a href="https://github.com/gsajko"><img src="https://avatars1.githubusercontent.com/u/42315895?v=4" class="avatar-user" width="50px;"/></a></kbd> <kbd><a href="https://t.me/neural_network_engineering"><img src="https://avatars1.githubusercontent.com/u/1935623?v=4" class="avatar-user" width="50px;"/></a></kbd> <kbd><a href="https://hanxiao.io/"><img src="https://avatars2.githubusercontent.com/u/2041322?v=4" class="avatar-user" width="50px;"/></a></kbd> <kbd><a href="https://github.com/YueLiu-jina"><img src="https://avatars1.githubusercontent.com/u/64522311?v=4" class="avatar-user" width="50px;"/></a></kbd> <kbd><a href="https://github.com/nan-wang"><img src="https://avatars3.githubusercontent.com/u/4329072?v=4" class="avatar-user" width="50px;"/></a></kbd> <kbd><a href="https://github.com/tracy-propertyguru"><img src="https://avatars2.githubusercontent.com/u/47736458?v=4" class="avatar-user" width="50px;"/></a></kbd> <kbd><a href="https://www.linkedin.com/in/maanavshah/"><img src="https://avatars0.githubusercontent.com/u/30289560?v=4" class="avatar-user" width="50px;"/></a></kbd>
<kbd><a href="https://github.com/iego2017"><img src="https://avatars3.githubusercontent.com/u/44792649?v=4" class="avatar-user" width="50px;"/></a></kbd> <kbd><a href="https://www.davidsanwald.net/"><img src="https://avatars1.githubusercontent.com/u/10153003?v=4" class="avatar-user" width="50px;"/></a></kbd> <kbd><a href="http://alexcg1.github.io/"><img src="https://avatars2.githubusercontent.com/u/4182659?v=4" class="avatar-user" width="50px;"/></a></kbd> <kbd><a href="https://github.com/shivam-raj"><img src="https://avatars3.githubusercontent.com/u/43991882?v=4" class="avatar-user" width="50px;"/></a></kbd> <kbd><a href="http://dncc.github.io/"><img src="https://avatars1.githubusercontent.com/u/126445?v=4" class="avatar-user" width="50px;"/></a></kbd> <kbd><a href="http://johnarevalo.github.io/"><img src="https://avatars3.githubusercontent.com/u/1301626?v=4" class="avatar-user" width="50px;"/></a></kbd> <kbd><a href="https://github.com/imsergiy"><img src="https://avatars3.githubusercontent.com/u/8855485?v=4" class="avatar-user" width="50px;"/></a></kbd> <kbd><a href="https://guiferviz.com/"><img src="https://avatars2.githubusercontent.com/u/11474949?v=4" class="avatar-user" width="50px;"/></a></kbd> <kbd><a href="https://github.com/rohan1chaudhari"><img src="https://avatars1.githubusercontent.com/u/9986322?v=4" class="avatar-user" width="50px;"/></a></kbd> <kbd><a href="https://www.linkedin.com/in/mohong-pan/"><img src="https://avatars0.githubusercontent.com/u/45755474?v=4" class="avatar-user" width="50px;"/></a></kbd>
<kbd><a href="https://github.com/anish2197"><img src="https://avatars2.githubusercontent.com/u/16228282?v=4" class="avatar-user" width="50px;"/></a></kbd> <kbd><a href="https://github.com/joanna350"><img src="https://avatars0.githubusercontent.com/u/19216902?v=4" class="avatar-user" width="50px;"/></a></kbd> <kbd><a href="https://www.linkedin.com/in/madhukar01"><img src="https://avatars0.githubusercontent.com/u/15910378?v=4" class="avatar-user" width="50px;"/></a></kbd> <kbd><a href="https://github.com/maximilianwerk"><img src="https://avatars0.githubusercontent.com/u/4920275?v=4" class="avatar-user" width="50px;"/></a></kbd> <kbd><a href="https://github.com/emmaadesile"><img src="https://avatars2.githubusercontent.com/u/26192691?v=4" class="avatar-user" width="50px;"/></a></kbd> <kbd><a href="https://github.com/YikSanChan"><img src="https://avatars1.githubusercontent.com/u/17229109?v=4" class="avatar-user" width="50px;"/></a></kbd> <kbd><a href="https://github.com/Zenahr"><img src="https://avatars1.githubusercontent.com/u/47085752?v=4" class="avatar-user" width="50px;"/></a></kbd> <kbd><a href="https://github.com/JoanFM"><img src="https://avatars3.githubusercontent.com/u/19825685?v=4" class="avatar-user" width="50px;"/></a></kbd> <kbd><a href="http://yangboz.github.io/"><img src="https://avatars3.githubusercontent.com/u/481954?v=4" class="avatar-user" width="50px;"/></a></kbd> <kbd><a href="https://github.com/boussoffara"><img src="https://avatars0.githubusercontent.com/u/10478725?v=4" class="avatar-user" width="50px;"/></a></kbd>
<kbd><a href="https://github.com/fhaase2"><img src="https://avatars2.githubusercontent.com/u/44052928?v=4" class="avatar-user" width="50px;"/></a></kbd> <kbd><a href="https://github.com/Morriaty-The-Murderer"><img src="https://avatars3.githubusercontent.com/u/12904434?v=4" class="avatar-user" width="50px;"/></a></kbd> <kbd><a href="https://github.com/rutujasurve94"><img src="https://avatars1.githubusercontent.com/u/9448002?v=4" class="avatar-user" width="50px;"/></a></kbd> <kbd><a href="https://github.com/theUnkownName"><img src="https://avatars0.githubusercontent.com/u/3002344?v=4" class="avatar-user" width="50px;"/></a></kbd> <kbd><a href="https://github.com/vltmn"><img src="https://avatars3.githubusercontent.com/u/8930322?v=4" class="avatar-user" width="50px;"/></a></kbd> <kbd><a href="https://github.com/Kavan72"><img src="https://avatars3.githubusercontent.com/u/19048640?v=4" class="avatar-user" width="50px;"/></a></kbd> <kbd><a href="https://github.com/bwanglzu"><img src="https://avatars1.githubusercontent.com/u/9794489?v=4" class="avatar-user" width="50px;"/></a></kbd> <kbd><a href="https://github.com/antonkurenkov"><img src="https://avatars2.githubusercontent.com/u/52166018?v=4" class="avatar-user" width="50px;"/></a></kbd> <kbd><a href="https://github.com/redram"><img src="https://avatars3.githubusercontent.com/u/1285370?v=4" class="avatar-user" width="50px;"/></a></kbd> <kbd><a href="https://github.com/ericsyh"><img src="https://avatars3.githubusercontent.com/u/10498732?v=4" class="avatar-user" width="50px;"/></a></kbd>
<kbd><a href="https://github.com/festeh"><img src="https://avatars1.githubusercontent.com/u/6877858?v=4" class="avatar-user" width="50px;"/></a></kbd> <kbd><a href="http://julielab.de/Staff/Erik+F%C3%A4%C3%9Fler.html"><img src="https://avatars1.githubusercontent.com/u/4648560?v=4" class="avatar-user" width="50px;"/></a></kbd> <kbd><a href="https://www.cnblogs.com/callyblog/"><img src="https://avatars2.githubusercontent.com/u/30991932?v=4" class="avatar-user" width="50px;"/></a></kbd> <kbd><a href="https://github.com/JamesTang-jinaai"><img src="https://avatars3.githubusercontent.com/u/69177855?v=4" class="avatar-user" width="50px;"/></a></kbd> <kbd><a href="https://github.com/coolmian"><img src="https://avatars3.githubusercontent.com/u/36444522?v=4" class="avatar-user" width="50px;"/></a></kbd> <kbd><a href="http://www.joaopalotti.com/"><img src="https://avatars2.githubusercontent.com/u/852343?v=4" class="avatar-user" width="50px;"/></a></kbd> <kbd><a href="https://www.cnblogs.com/callyblog/"><img src="https://avatars2.githubusercontent.com/u/30991932?v=4" class="avatar-user" width="50px;"/></a></kbd> <kbd><a href="https://github.com/kaushikb11"><img src="https://avatars1.githubusercontent.com/u/45285388?v=4" class="avatar-user" width="50px;"/></a></kbd> <kbd><a href="https://github.com/bhavsarpratik"><img src="https://avatars1.githubusercontent.com/u/23080576?v=4" class="avatar-user" width="50px;"/></a></kbd>


<!-- markdownlint-restore -->
<!-- prettier-ignore-end -->
<!-- ALL-CONTRIBUTORS-LIST:END -->

## Community

- [Slack workspace](https://join.slack.com/t/jina-ai/shared_invite/zt-dkl7x8p0-rVCv~3Fdc3~Dpwx7T7XG8w) - a communication platform for developers to discuss Jina
- [YouTube channel](https://youtube.com/c/jina-ai) - subscribe to the latest video tutorials, release demos, webinars and presentations.
- [LinkedIn](https://www.linkedin.com/company/jinaai/) - get to know Jina AI as a company and find job opportunities
- [![Twitter Follow](https://img.shields.io/twitter/follow/JinaAI_?label=Follow%20%40JinaAI_&style=social)](https://twitter.com/JinaAI_) - follow us and interact with using hashtag `#JinaSearch`  
- [Company](https://jina.ai) - know more about our company and how we are fully committed to open-source.

## Open Governance

[GitHub milestones](https://github.com/jina-ai/jina/milestones) lay out the path to Jina's future improvements.

As part of our open governance model, we host Jina's [Engineering All Hands]((https://hanxiao.io/2020/08/06/Engineering-All-Hands-in-Public/)) in public. This Zoom meeting recurs monthly on the second Tuesday of each month, at 14:00-15:30 (CET). Everyone can join in via the following calendar invite.

- [Add to Google Calendar](https://calendar.google.com/event?action=TEMPLATE&tmeid=MHIybG03cjAwaXE3ZzRrYmVpaDJyZ2FpZjlfMjAyMDEwMTNUMTIwMDAwWiBjXzF0NW9nZnAyZDQ1djhmaXQ5ODFqMDhtY200QGc&tmsrc=c_1t5ogfp2d45v8fit981j08mcm4%40group.calendar.google.com&scp=ALL)
- [Download .ics](https://hanxiao.io/2020/08/06/Engineering-All-Hands-in-Public/jina-ai-public.ics)

The meeting will also be live-streamed and later published to our [YouTube channel](https://youtube.com/c/jina-ai).

## Join Us

Jina is an open-source project. [We are hiring](https://jobs.jina.ai) full-stack developers, evangelists, and PMs to build the next neural search ecosystem in open source.


## License

Copyright (c) 2020 Jina AI Limited. All rights reserved.

Jina is licensed under the Apache License, Version 2.0. [See LICENSE for the full license text.](LICENSE)<|MERGE_RESOLUTION|>--- conflicted
+++ resolved
@@ -48,7 +48,6 @@
 
 ⏱️ **Time Saver** - Bootstrap an AI-powered system in just a few minutes with [cookiecutter](#with-cookiecutter).
 
-<<<<<<< HEAD
 🧠 **First-Class AI models** - Jina is a new design pattern for neural search systems with first-class support for [state-of-the-art AI models](https://docs.jina.ai/chapters/all_exec.html) like Faiss, Annoy, Onnx, and more.
 
 🌌 **Universal Search** - Large-scale indexing and querying data of any kind on multiple platforms. Video, image, long/short text, music, source code, and more.
@@ -56,17 +55,6 @@
 🚀 **Production Ready** - Cloud-native features out-of-the-box, like containerization, microservice, distributing, scaling, sharding, async IO, REST, gRPC.
 
 🧩 **Plug & Play** - With [Jina Hub](https://github.com/jina-ai/jina-hub), you can extend Jina with simple Python scripts or Docker images optimized for your search domain.
-=======
-⏱️ **Time Saver** - Bootstrapping an AI-powered search system with Jina takes minutes, and can save engineers months of time. 
-
-🧠 **First-Class AI Models** - Jina is a new design pattern for neural search systems, offering first-class support for [state-of-the-art AI models](https://docs.jina.ai/chapters/all_exec.html).  
-
-🌌 **Universal Search** - Large-scale indexing and querying data of any kind on multiple platforms. Video, images, long/short text, music, source code, you name it!
-
-🚀 **Production-Ready** - Cloud-native features come out-of-the-box, like containerization, microservice, distributing, scaling, sharding, async IO, REST, and gRPC.
-
-🧩 **Plug & Play** - Extend Jina with simple Python scripts or Docker images optimized for your search domain. [Check out Jina Hub](https://github.com/jina-ai/jina-hub) for more extensions.
->>>>>>> b4d529a3
 
 ## Contents
 
@@ -249,19 +237,6 @@
 
 [Be sure to continue with our Jina 101 Guide](https://github.com/jina-ai/jina#jina-101-first-thing-to-learn-about-jina) - to understand all key concepts of Jina in 3 minutes!  
 
-
-<<<<<<< HEAD
-=======
-## Build Your Own Project
-
-```bash
-pip install cookiecutter
-cookiecutter gh:jina-ai/cookiecutter-jina
-```
-
-With [Cookiecutter](https://github.com/jina-ai/cookiecutter-jina) you can jumpstart a Jina project by answering a few questions from the command line. Cookiecutter will do the heavy lifting and generate (almost) ready-to-run templates and boilerplate code, including a Python entrypoint, YAML configs and a Dockerfile. All you need to do is set a few environment variables.
-
->>>>>>> b4d529a3
 ## Tutorials
 
 <table>
