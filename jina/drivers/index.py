--- conflicted
+++ resolved
@@ -20,12 +20,8 @@
     """
 
     def __call__(self, *args, **kwargs):
-<<<<<<< HEAD
-        embed_vecs, chunk_pts, no_chunk_docs, bad_chunk_ids = extract_chunks(self.docs,
-                                                                             self._chunks,
-=======
-        embed_vecs, chunk_pts, no_chunk_docs, bad_chunk_ids = extract_chunks(self.req.docs, self.chunks,
->>>>>>> 79d2f7d1
+        embed_vecs, chunk_pts, no_chunk_docs, bad_chunk_ids = extract_chunks(self.req.docs,
+                                                                             self.chunks,
                                                                              self.req.filter_by,
                                                                              embedding=True)
 
