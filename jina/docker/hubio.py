__copyright__ = "Copyright (c) 2020 Jina AI Limited. All rights reserved."
__license__ = "Apache-2.0"

import glob
import tempfile
import urllib.parse
import webbrowser
from typing import Dict

from .checker import *
from .helper import get_default_login
from ..clients.python import ProgressBar
from ..excepts import PeaFailToStart
from ..helper import colored, get_readable_size, get_now_timestamp
from ..logging import get_logger
from ..logging.profile import TimeContext

if False:
    import argparse

_allowed = {'name', 'description', 'author', 'url',
            'documentation', 'version', 'vendor', 'license', 'avatar',
            'platform', 'update', 'keywords'}

_repo_prefix = 'jinahub/'
_label_prefix = 'ai.jina.hub.'


class HubIO:
    """ :class:`HubIO` provides the way to interact with Jina Hub registry.
    You can use it with CLI to package a directory into a Jina Hub image and publish it to the world.

    Examples:
        - :command:`jina hub build my_pod/` build the image
        - :command:`jina hub build my_pod/ --push` build the image and push to the public registry
        - :command:`jina hub pull jinahub/pod.dummy_mwu_encoder:0.0.6` to download the image
    """

    def __init__(self, args: 'argparse.Namespace'):
        self.logger = get_logger(self.__class__.__name__, **vars(args))
        self.args = args
        try:
            import docker
            from docker import APIClient

            self._client = docker.from_env()

            # low-level client
            self._raw_client = APIClient(base_url='unix://var/run/docker.sock')
        except (ImportError, ModuleNotFoundError):
            self.logger.critical('requires "docker" dependency, please install it via "pip install jina[docker]"')
            raise

    def new(self):
        """Create a new executor using cookiecutter template """
        try:
            from cookiecutter.main import cookiecutter
        except (ImportError, ModuleNotFoundError):
            self.logger.critical('requires "cookiecutter" dependency, please install it via "pip install cookiecutter"')
            raise

<<<<<<< HEAD
        cookiecutter_template = self.args.template
        if self.args.type == 'app':
            cookiecutter_template = 'https://github.com/jina-ai/cookiecutter-jina.git'
        elif self.args.type == 'pod':
            cookiecutter_template = 'https://github.com/jina-ai/cookiecutter-jina-hub.git'
        cookiecutter(cookiecutter_template, overwrite_if_exists=self.args.overwrite, output_dir=self.args.output_dir)
=======
        import click
        try:
            cookiecutter(self.args.template, overwrite_if_exists=self.args.overwrite, output_dir=self.args.output_dir)
        except click.exceptions.Abort:
            self.logger.info('nothing is created, bye!')
>>>>>>> 9c27eaf4

    def push(self, name: str = None, readme_path: str = None):
        """A wrapper of docker push """
        name = name or self.args.name
        check_registry(self.args.registry, name, _repo_prefix)
        self._check_docker_image(name)
        self.login()
        with ProgressBar(task_name=f'pushing {name}', batch_unit='') as t:
            for line in self._client.images.push(name, stream=True, decode=True):
                t.update(1)
                self.logger.debug(line)
        self.logger.success(f'🎉 {name} is now published!')

        if False and readme_path:
            # unfortunately Docker Hub Personal Access Tokens cannot be used as they are not supported by the API
            _volumes = {os.path.dirname(os.path.abspath(readme_path)): {'bind': '/workspace'}}
            _env = get_default_login()
            _env = {
                'DOCKERHUB_USERNAME': _env['username'],
                'DOCKERHUB_PASSWORD': _env['password'],
                'DOCKERHUB_REPOSITORY': name.split(':')[0],
                'README_FILEPATH': '/workspace/README.md',
            }

            self._client.containers.run('peterevans/dockerhub-description:2.1',
                                        auto_remove=True,
                                        volumes=_volumes,
                                        environment=_env)

        share_link = f'https://api.jina.ai/hub/?jh={urllib.parse.quote_plus(name)}'

        try:
            webbrowser.open(share_link, new=2)
        except:
            pass
        finally:
            self.logger.info(
                f'Check out the usage {colored(share_link, "cyan", attrs=["underline"])} and share it with others!')

    def pull(self):
        """A wrapper of docker pull """
        check_registry(self.args.registry, self.args.name, _repo_prefix)
        self.login()
        with TimeContext(f'pulling {self.args.name}', self.logger):
            image = self._client.images.pull(self.args.name)
        if isinstance(image, list):
            image = image[0]
        image_tag = image.tags[0] if image.tags else ""
        self.logger.success(
            f'🎉 pulled {image_tag} ({image.short_id}) uncompressed size: {get_readable_size(image.attrs["Size"])}')

    def _check_docker_image(self, name: str):
        # check local image
        image = self._client.images.get(name)
        for r in _allowed:
            if f'{_label_prefix}{r}' not in image.labels.keys():
                self.logger.warning(f'{r} is missing in your docker image labels, you may want to check it')
        try:
            if name != safe_url_name(
                    f'{_repo_prefix}' + '{type}.{kind}.{name}:{version}'.format(
                        **{k.replace(_label_prefix, ''): v for k, v in image.labels.items()})):
                raise ValueError(f'image {name} does not match with label info in the image')
        except KeyError:
            self.logger.error('missing key in the label of the image')
            raise

        self.logger.info(f'✅ {name} is a valid Jina Hub image, ready to publish')

    def login(self):
        """A wrapper of docker login """
        try:
            password = self.args.password  # or (self.args.password_stdin and self.args.password_stdin.read())
        except ValueError:
            password = ''

        if self.args.username and password:
            self._client.login(username=self.args.username, password=password,
                               registry=self.args.registry)
        else:
            # use default login
            self._client.login(**get_default_login(), registry=self.args.registry)

    def build(self) -> Dict:
        """A wrapper of docker build """
        if self.args.dry_run:
            result = self.dry_run()
        else:
            is_build_success, is_push_success = True, False
            _logs = []
            _excepts = []

            with TimeContext(f'building {colored(self.args.path, "green")}', self.logger) as tc:
                try:
                    self._check_completeness()

                    streamer = self._raw_client.build(
                        decode=True,
                        path=self.args.path,
                        tag=self.canonical_name,
                        pull=self.args.pull,
                        dockerfile=self.dockerfile_path_revised,
                        rm=True
                    )

                    for chunk in streamer:
                        if 'stream' in chunk:
                            for line in chunk['stream'].splitlines():
                                if is_error_message(line):
                                    self.logger.critical(line)
                                    _excepts.append(line)
                                elif 'warning' in line.lower():
                                    self.logger.warning(line)
                                else:
                                    self.logger.info(line)
                                _logs.append(line)
                except Exception as ex:
                    # if pytest fails it should end up here as well
                    is_build_success = False
                    _excepts.append(str(ex))

            if is_build_success:
                # compile it again, but this time don't show the log
                image, log = self._client.images.build(path=self.args.path,
                                                       tag=self.canonical_name,
                                                       pull=self.args.pull,
                                                       dockerfile=self.dockerfile_path_revised,
                                                       rm=True)

                # success

                _details = {
                    'inspect': self._raw_client.inspect_image(image.tags[0]),
                    'tag': image.tags[0],
                    'hash': image.short_id,
                    'size': get_readable_size(image.attrs['Size']),
                }

                self.logger.success(
                    '🎉 built {tag} ({hash}) uncompressed size: {size}'.format_map(_details))

            else:
                self.logger.error(f'can not build the image, please double check the log')
                _details = {}

            if is_build_success:
                if self.args.test_uses:
                    try:
                        from jina.flow import Flow
                        with Flow().add(uses=image.tags[0], daemon=self.args.daemon):
                            pass
                    except PeaFailToStart:
                        self.logger.error(f'can not use it in the Flow')
                        is_build_success = False

                if self.args.push:
                    try:
                        self.push(image.tags[0], self.readme_path)
                        is_push_success = True
                    except Exception:
                        self.logger.error(f'can not push to the registry')

            if self.args.prune_images:
                self.logger.info('deleting unused images')
                self._raw_client.prune_images()

            result = {
                'name': getattr(self, 'canonical_name', ''),
                'path': self.args.path,
                'details': _details,
                'last_build_time': get_now_timestamp(),
                'build_duration': tc.duration,
                'is_build_success': is_build_success,
                'is_push_success': is_push_success,
                'build_logs': _logs,
                'exception': _excepts
            }
        if not result['is_build_success'] and self.args.raise_error:
            # remove the very verbose build log when throw error
            result.pop('build_logs')
            raise RuntimeError(result)
        else:
            return result

    def dry_run(self) -> Dict:
        try:
            s = self._check_completeness()
            s['is_build_success'] = True
        except Exception as ex:
            s = {'is_build_success': False,
                 'exception': str(ex)}
        return s

    def _check_completeness(self) -> Dict:
        self.dockerfile_path = get_exist_path(self.args.path, 'Dockerfile')
        self.manifest_path = get_exist_path(self.args.path, 'manifest.yml')
        self.readme_path = get_exist_path(self.args.path, 'README.md')
        self.requirements_path = get_exist_path(self.args.path, 'requirements.txt')

        yaml_glob = glob.glob(os.path.join(self.args.path, '*.yml'))
        if yaml_glob:
            yaml_glob.remove(self.manifest_path)

        py_glob = glob.glob(os.path.join(self.args.path, '*.py'))

        test_glob = glob.glob(os.path.join(self.args.path, 'tests/test_*.py'))

        completeness = {
            'Dockerfile': self.dockerfile_path,
            'manifest.yml': self.manifest_path,
            'README.md': self.readme_path,
            'requirements.txt': self.requirements_path,
            '*.yml': yaml_glob,
            '*.py': py_glob,
            'tests': test_glob
        }

        self.logger.info(
            f'completeness check\n' +
            '\n'.join('%4s %-20s %s' % (colored('✓', 'green') if v else colored('✗', 'red'), k, v) for k, v in
                      completeness.items()) + '\n')

        if completeness['Dockerfile'] and completeness['manifest.yml']:
            pass
        else:
            self.logger.critical('Dockerfile or manifest.yml is not given, can not build')
            raise FileNotFoundError('Dockerfile or manifest.yml is not given, can not build')

        tmp = self._read_manifest(self.manifest_path)
        self.dockerfile_path_revised = self._get_revised_dockerfile(self.dockerfile_path, tmp)
        self.canonical_name = safe_url_name(f'{_repo_prefix}' + '{type}.{kind}.{name}:{version}'.format(**tmp))
        return completeness

    def _read_manifest(self, path: str, validate: bool = True):
        with resource_stream('jina', '/'.join(('resources', 'hub-builder', 'manifest.yml'))) as fp:
            tmp = yaml.load(fp)  # do not expand variables at here, i.e. DO NOT USE expand_dict(yaml.load(fp))

        with open(path) as fp:
            tmp.update(yaml.load(fp))

        if validate:
            self._validate_manifest(tmp)

        return tmp

    def _validate_manifest(self, manifest: Dict):
        required = {'name', 'type', 'version'}

        # check the required field in manifest
        for r in required:
            if r not in manifest:
                raise ValueError(f'{r} is missing in the manifest.yaml, it is required')

        # check if all fields are there
        for r in _allowed:
            if r not in manifest:
                self.logger.warning(f'{r} is missing in your manifest.yml, you may want to check it')

        # check name
        check_name(manifest['name'])
        # check_image_type
        check_image_type(manifest['type'])
        # check version number
        check_version(manifest['version'])
        # check version number
        check_license(manifest['license'])
        # check platform
        if not isinstance(manifest['platform'], list):
            manifest['platform'] = list(manifest['platform'])
        check_platform(manifest['platform'])

        # replace all chars in value to safe chars
        for k, v in manifest.items():
            if v and isinstance(v, str):
                manifest[k] = remove_control_characters(v)
            elif v and isinstance(v, list):
                manifest[k] = ','.join(v)

        # show manifest key-values
        for k, v in manifest.items():
            self.logger.debug(f'{k}: {v}')

    def _get_revised_dockerfile(self, dockerfile_path: str, manifest: Dict):
        # modify dockerfile
        revised_dockerfile = []
        with open(dockerfile_path) as fp:
            for l in fp:
                revised_dockerfile.append(l)
                if l.startswith('FROM'):
                    revised_dockerfile.append('LABEL ')
                    revised_dockerfile.append(
                        ' \\      \n'.join(f'{_label_prefix}{k}="{v}"' for k, v in manifest.items()))

        f = tempfile.NamedTemporaryFile('w', delete=False).name
        with open(f, 'w', encoding='utf8') as fp:
            fp.writelines(revised_dockerfile)

        for k in revised_dockerfile:
            self.logger.debug(k)
        return f

    # alias of "new" in cli
    create = new
    init = new<|MERGE_RESOLUTION|>--- conflicted
+++ resolved
@@ -59,20 +59,18 @@
             self.logger.critical('requires "cookiecutter" dependency, please install it via "pip install cookiecutter"')
             raise
 
-<<<<<<< HEAD
+        import click
         cookiecutter_template = self.args.template
         if self.args.type == 'app':
             cookiecutter_template = 'https://github.com/jina-ai/cookiecutter-jina.git'
         elif self.args.type == 'pod':
             cookiecutter_template = 'https://github.com/jina-ai/cookiecutter-jina-hub.git'
         cookiecutter(cookiecutter_template, overwrite_if_exists=self.args.overwrite, output_dir=self.args.output_dir)
-=======
-        import click
-        try:
-            cookiecutter(self.args.template, overwrite_if_exists=self.args.overwrite, output_dir=self.args.output_dir)
+        
+        try:
+            cookiecutter(cookiecutter_template, overwrite_if_exists=self.args.overwrite, output_dir=self.args.output_dir)
         except click.exceptions.Abort:
             self.logger.info('nothing is created, bye!')
->>>>>>> 9c27eaf4
 
     def push(self, name: str = None, readme_path: str = None):
         """A wrapper of docker push """
