__copyright__ = "Copyright (c) 2020 Jina AI Limited. All rights reserved."
__license__ = "Apache-2.0"

import glob
import json
import requests
import urllib.parse
import urllib.request
import webbrowser
from typing import Dict

from .checker import *
from .helper import Waiter, handle_dot_in_keys, credentials_file
from ..clients.python import ProgressBar
from ..excepts import PeaFailToStart, TimedOutException, DockerLoginFailed
from ..helper import colored, get_readable_size, get_now_timestamp, get_full_version, random_name, expand_dict
from ..logging import JinaLogger
from ..logging.profile import TimeContext
from .hubapi import _list, _push

if False:
    import argparse

_allowed = {'name', 'description', 'author', 'url',
            'documentation', 'version', 'vendor', 'license', 'avatar',
            'platform', 'update', 'keywords'}

_repo_prefix = 'jinahub/'
_label_prefix = 'ai.jina.hub.'


class HubIO:
    """ :class:`HubIO` provides the way to interact with Jina Hub registry.
    You can use it with CLI to package a directory into a Jina Hub image and publish it to the world.

    Examples:
        - :command:`jina hub build my_pod/` build the image
        - :command:`jina hub build my_pod/ --push` build the image and push to the public registry
        - :command:`jina hub pull jinahub/pod.dummy_mwu_encoder:0.0.6` to download the image
    """

    def __init__(self, args: 'argparse.Namespace'):
        self.logger = JinaLogger(self.__class__.__name__, **vars(args))
        self.args = args
        try:
            import docker
            from docker import APIClient

            self._client = docker.from_env()

            # low-level client
            self._raw_client = APIClient(base_url='unix://var/run/docker.sock')
        except (ImportError, ModuleNotFoundError):
            self.logger.critical('requires "docker" dependency, please install it via "pip install jina[docker]"')
            raise

    def new(self) -> None:
        """Create a new executor using cookiecutter template """
        try:
            from cookiecutter.main import cookiecutter
        except (ImportError, ModuleNotFoundError):
            self.logger.critical('requires "cookiecutter" dependency, please install it via "pip install cookiecutter"')
            raise

        import click
        cookiecutter_template = self.args.template
        if self.args.type == 'app':
            cookiecutter_template = 'https://github.com/jina-ai/cookiecutter-jina.git'
        elif self.args.type == 'pod':
            cookiecutter_template = 'https://github.com/jina-ai/cookiecutter-jina-hub.git'
        cookiecutter(cookiecutter_template, overwrite_if_exists=self.args.overwrite, output_dir=self.args.output_dir)

        try:
            cookiecutter(cookiecutter_template, overwrite_if_exists=self.args.overwrite,
                         output_dir=self.args.output_dir)
        except click.exceptions.Abort:
            self.logger.info('nothing is created, bye!')

    def login(self) -> None:
        """Login using Github Device flow to allow push access to Jina Hub Registry"""
        with resource_stream('jina', '/'.join(('resources', 'hubapi.yml'))) as fp:
            hubapi_yml = yaml.load(fp)
        
        client_id = hubapi_yml['github']['client_id']
        scope = hubapi_yml['github']['scope']
        device_code_url = hubapi_yml['github']['device_code_url']
        access_token_url = hubapi_yml['github']['access_token_url']
        grant_type = hubapi_yml['github']['grant_type']
        seconds_to_wait = hubapi_yml['github']['wait_time_for_access_token']
        
        headers = {'Accept': 'application/json'}
        code_request_body = {
            'client_id': client_id, 
            'scope': scope
        }
        try:
            self.logger.info('logging in via Github device flow!')
            response = requests.post(url=device_code_url,
                                     headers=headers,
                                     data=code_request_body)
            if response.status_code != requests.codes.ok:
                self.logger.error('cannot reach github server. please make sure you\'re connected to internet')
            
            code_response = response.json()
            device_code = code_response['device_code']
            user_code = code_response['user_code']
            verification_uri = code_response['verification_uri']
            
            self.logger.info(f'please go to {colored(verification_uri, "cyan", attrs=["underline"])} & enter code '
                             f'{colored(user_code, "cyan", attrs=["bold"])} to authorize jina to login via Github OAuth')
            access_request_body = {
                'client_id': client_id,
                'device_code': device_code,
                'grant_type': grant_type
            }
            
            with Waiter(seconds=seconds_to_wait, message='to fetch access token') as waiter:
                while True:
                    response = requests.post(url=access_token_url,
                                             headers=headers,
                                             data=access_request_body)
                    access_token_response = response.json()
                    if waiter.is_time_up:
                        raise TimedOutException(f'login operation failed. '
                                                f'waited for {seconds_to_wait} seconds before timing out.')
                    if 'error' in access_token_response and access_token_response['error'] == 'authorization_pending':
                        waiter.sleep(5)
                    if 'access_token' in access_token_response:
                        token = {
                            'access_token': access_token_response['access_token']
                        }
                        with open(credentials_file(), 'w') as cf:
                            yaml.dump(token, cf)
                        self.logger.info(f'successfully logged in!')
                        break
                  
        except KeyError as exp:
            self.logger.error(f'didnot get following key in response: {exp}')
        except Exception as exp:
            self.logger.error(f'login failed: {exp}')
    
    def list(self):
        self.logger.info(f'Listing executors from Jina Hub registry')
        response = _list(logger=self.logger, name=self.args.name, kind=self.args.kind, 
                         type_=self.args.type, keywords=self.args.keywords)
        return response
        
    def push(self, name: str = None, readme_path: str = None) -> None:
        """ A wrapper of docker push 
        - Checks for the tempfile, returns without push if it cannot find
        - Pushes to docker hub, returns withput writing to db if it fails
        - Writes to the db
        """
        name = name or self.args.name
        file_path = get_summary_path(name)
        if not os.path.isfile(file_path):
            self.logger.error(f'can not find the build summary file. '
                              f'please build the image before pushing and pass tag with the image name')
            return

        try:
            self._push_docker_hub(name, readme_path)
        except Exception as ex:
            self.logger.error(f'can not complete the push due to {repr(ex)}')
            return

        with open(file_path) as f:
            result = json.load(f)
        if result['is_build_success']:
            _push(logger=self.logger, summary=result)

    def _push_docker_hub(self, name: str = None, readme_path: str = None) -> None:
        """ Helper push function """
        check_registry(self.args.registry, name, _repo_prefix)
        self._check_docker_image(name)
        self._docker_login()
        with ProgressBar(task_name=f'pushing {name}', batch_unit='') as t:
            for line in self._client.images.push(name, stream=True, decode=True):
                t.update(1)
                if 'error' in line and 'authentication required' in line['error']:
                    raise DockerLoginFailed('user not logged in to docker.')
                self.logger.debug(line)
        self.logger.success(f'🎉 {name} is now published!')

        if False and readme_path:
            # unfortunately Docker Hub Personal Access Tokens cannot be used as they are not supported by the API
            _volumes = {os.path.dirname(os.path.abspath(readme_path)): {'bind': '/workspace'}}
            _env = {
                'DOCKERHUB_USERNAME': self.args.username,
                'DOCKERHUB_PASSWORD': self.args.password,
                'DOCKERHUB_REPOSITORY': name.split(':')[0],
                'README_FILEPATH': '/workspace/README.md',
            }

            self._client.containers.run('peterevans/dockerhub-description:2.1',
                                        auto_remove=True,
                                        volumes=_volumes,
                                        environment=_env)

        share_link = f'https://api.jina.ai/hub/?jh={urllib.parse.quote_plus(name)}'

        try:
            webbrowser.open(share_link, new=2)
        except:
            pass
        finally:
            self.logger.info(
                f'Check out the usage {colored(share_link, "cyan", attrs=["underline"])} and share it with others!')

    def pull(self) -> None:
        """A wrapper of docker pull """
        check_registry(self.args.registry, self.args.name, _repo_prefix)
        try:
            self._docker_login()
            with TimeContext(f'pulling {self.args.name}', self.logger):
                image = self._client.images.pull(self.args.name)
            if isinstance(image, list):
                image = image[0]
            image_tag = image.tags[0] if image.tags else ''
            self.logger.success(
                f'🎉 pulled {image_tag} ({image.short_id}) uncompressed size: {get_readable_size(image.attrs["Size"])}')
<<<<<<< HEAD
        except Exception as ex:
            self.logger.error(f'can not pull image {self.args.name} from {self.args.registry} due to {repr(ex)}')
=======
        except:
            self.logger.error(f'can not pull image {self.args.name} from {self.args.registry}')
            raise
>>>>>>> 112b4d21

    def _check_docker_image(self, name: str) -> None:
        # check local image
        image = self._client.images.get(name)
        for r in _allowed:
            if f'{_label_prefix}{r}' not in image.labels.keys():
                self.logger.warning(f'{r} is missing in your docker image labels, you may want to check it')
        try:
            if name != safe_url_name(
                    f'{_repo_prefix}' + '{type}.{kind}.{name}:{version}'.format(
                        **{k.replace(_label_prefix, ''): v for k, v in image.labels.items()})):
                raise ValueError(f'image {name} does not match with label info in the image')
        except KeyError:
            self.logger.error('missing key in the label of the image')
            raise

        self.logger.info(f'✅ {name} is a valid Jina Hub image, ready to publish')

    def _docker_login(self) -> None:
        """A wrapper of docker login """
        from docker.errors import APIError
        if self.args.username and self.args.password:
            try:
                self._client.login(username=self.args.username, password=self.args.password,
                                   registry=self.args.registry)
                self.logger.debug(f'successfully logged in to docker hub')
            except APIError:
                raise DockerLoginFailed(f'invalid credentials passed. docker login failed')
        else:
            raise DockerLoginFailed('no username/password specified, docker login failed')

    def build(self) -> Dict:
        """A wrapper of docker build """
        if self.args.dry_run:
            result = self.dry_run()
        else:
            is_build_success, is_push_success = True, False
            _logs = []
            _excepts = []

            with TimeContext(f'building {colored(self.args.path, "green")}', self.logger) as tc:
                try:
                    self._check_completeness()

                    streamer = self._raw_client.build(
                        decode=True,
                        path=self.args.path,
                        tag=self.tag,
                        pull=self.args.pull,
                        dockerfile=self.dockerfile_path_revised,
                        rm=True
                    )

                    for chunk in streamer:
                        if 'stream' in chunk:
                            for line in chunk['stream'].splitlines():
                                if is_error_message(line):
                                    self.logger.critical(line)
                                    _excepts.append(line)
                                elif 'warning' in line.lower():
                                    self.logger.warning(line)
                                else:
                                    self.logger.info(line)
                                _logs.append(line)
                except Exception as ex:
                    # if pytest fails it should end up here as well
                    is_build_success = False
                    _excepts.append(str(ex))

            if is_build_success:
                # compile it again, but this time don't show the log
                image, log = self._client.images.build(path=self.args.path,
                                                       tag=self.tag,
                                                       pull=self.args.pull,
                                                       dockerfile=self.dockerfile_path_revised,
                                                       rm=True)

                # success

                _details = {
                    'inspect': self._raw_client.inspect_image(image.tags[0]),
                    'tag': image.tags[0],
                    'hash': image.short_id,
                    'size': get_readable_size(image.attrs['Size']),
                }

                self.logger.success(
                    '🎉 built {tag} ({hash}) uncompressed size: {size}'.format_map(_details))

            else:
                self.logger.error(f'can not build the image, please double check the log')
                _details = {}

            if is_build_success:
                if self.args.test_uses:
                    try:
                        is_build_success = False
                        from jina.flow import Flow
                        p_name = random_name()
                        with Flow().add(name=p_name, uses=image.tags[0], daemon=self.args.daemon):
                            pass
                        if self.args.daemon:
                            self._raw_client.stop(p_name)
                        self._raw_client.prune_containers()
                        is_build_success = True
                    except PeaFailToStart:
                        self.logger.error(f'can not use it in the Flow, please check your file bundle')
                    except Exception as ex:
                        self.logger.error(f'something wrong but it is probably not your fault. {repr(ex)}')

                _version = self.manifest['version'] if 'version' in self.manifest else '0.0.1'
                info, env_info = get_full_version()
                _host_info = {
                    'jina': info,
                    'jina_envs': env_info,
                    'docker': self._raw_client.info(),
                    'build_args': vars(self.args)
                }

            _build_history = {
                'time': get_now_timestamp(),
                'host_info': _host_info if is_build_success and self.args.host_info else '',
                'duration': tc.readable_duration,
                'logs': _logs,
                'exception': _excepts
            }

            if self.args.prune_images:
                self.logger.info('deleting unused images')
                self._raw_client.prune_images()

            result = {
                'name': getattr(self, 'canonical_name', ''),
                'version': self.manifest['version'] if is_build_success and 'version' in self.manifest else '0.0.1',
                'path': self.args.path,
                'manifest_info': self.manifest if is_build_success else '',
                'details': _details,
                'is_build_success': is_build_success,
                'build_history': [_build_history]
            }

            # only successful build (NOT dry run) writes the summary to disk
            if result['is_build_success']:
                self._write_summary_to_file(summary=result)
                if self.args.push:
                    try:
                        self._push_docker_hub(image.tags[0], self.readme_path)
                        _push(logger=self.logger, summary=result)
                        self._write_slack_message(result, _details, _build_history)
                    except Exception as ex:
                        self.logger.error(f'can not complete the push due to {repr(ex)}')

        if not result['is_build_success'] and self.args.raise_error:
            # remove the very verbose build log when throw error
            result['build_history'][0].pop('logs')
            raise RuntimeError(result)

        return result

    def dry_run(self) -> Dict:
        try:
            s = self._check_completeness()
            s['is_build_success'] = True
        except Exception as ex:
            s = {'is_build_success': False,
                 'exception': str(ex)}
        return s

    def _write_summary_to_file(self, summary: Dict) -> None:
        file_path = get_summary_path(f'{summary["name"]}:{summary["version"]}')
        with open(file_path, 'w+') as f:
            json.dump(summary, f)
        self.logger.debug(f'stored the summary from build to {file_path}')

    def _check_completeness(self) -> Dict:
        self.dockerfile_path = get_exist_path(self.args.path, 'Dockerfile')
        self.manifest_path = get_exist_path(self.args.path, 'manifest.yml')
        self.readme_path = get_exist_path(self.args.path, 'README.md')
        self.requirements_path = get_exist_path(self.args.path, 'requirements.txt')

        yaml_glob = glob.glob(os.path.join(self.args.path, '*.yml'))
        if yaml_glob:
            yaml_glob.remove(self.manifest_path)

        py_glob = glob.glob(os.path.join(self.args.path, '*.py'))

        test_glob = glob.glob(os.path.join(self.args.path, 'tests/test_*.py'))

        completeness = {
            'Dockerfile': self.dockerfile_path,
            'manifest.yml': self.manifest_path,
            'README.md': self.readme_path,
            'requirements.txt': self.requirements_path,
            '*.yml': yaml_glob,
            '*.py': py_glob,
            'tests': test_glob
        }

        self.logger.info(
            f'completeness check\n' +
            '\n'.join('%4s %-20s %s' % (colored('✓', 'green') if v else colored('✗', 'red'), k, v) for k, v in
                      completeness.items()) + '\n')

        if completeness['Dockerfile'] and completeness['manifest.yml']:
            pass
        else:
            self.logger.critical('Dockerfile or manifest.yml is not given, can not build')
            raise FileNotFoundError('Dockerfile or manifest.yml is not given, can not build')

        self.manifest = self._read_manifest(self.manifest_path)
        self.dockerfile_path_revised = self._get_revised_dockerfile(self.dockerfile_path, self.manifest)
        self.tag = safe_url_name(f'{_repo_prefix}' + '{type}.{kind}.{name}:{version}'.format(**self.manifest))
        self.canonical_name = safe_url_name(f'{_repo_prefix}' + '{type}.{kind}.{name}'.format(**self.manifest))
        return completeness

    def _read_manifest(self, path: str, validate: bool = True) -> Dict:
        with resource_stream('jina', '/'.join(('resources', 'hub-builder', 'manifest.yml'))) as fp:
            tmp = yaml.load(fp)  # do not expand variables at here, i.e. DO NOT USE expand_dict(yaml.load(fp))

        with open(path) as fp:
            tmp.update(yaml.load(fp))

        if validate:
            self._validate_manifest(tmp)

        return tmp

    def _validate_manifest(self, manifest: Dict) -> None:
        required = {'name', 'type', 'version'}

        # check the required field in manifest
        for r in required:
            if r not in manifest:
                raise ValueError(f'{r} is missing in the manifest.yaml, it is required')

        # check if all fields are there
        for r in _allowed:
            if r not in manifest:
                self.logger.warning(f'{r} is missing in your manifest.yml, you may want to check it')

        # check name
        check_name(manifest['name'])
        # check_image_type
        check_image_type(manifest['type'])
        # check version number
        check_version(manifest['version'])
        # check version number
        check_license(manifest['license'])
        # check platform
        if not isinstance(manifest['platform'], list):
            manifest['platform'] = list(manifest['platform'])
        check_platform(manifest['platform'])

        # replace all chars in value to safe chars
        for k, v in manifest.items():
            if v and isinstance(v, str):
                manifest[k] = remove_control_characters(v)

        # show manifest key-values
        for k, v in manifest.items():
            self.logger.debug(f'{k}: {v}')

    def _get_revised_dockerfile(self, dockerfile_path: str, manifest: Dict) -> str:
        # modify dockerfile
        revised_dockerfile = []
        with open(dockerfile_path) as fp:
            for l in fp:
                revised_dockerfile.append(l)
                if l.startswith('FROM'):
                    revised_dockerfile.append('LABEL ')
                    revised_dockerfile.append(
                        ' \\      \n'.join(f'{_label_prefix}{k}="{v}"' for k, v in manifest.items()))

        f = tempfile.NamedTemporaryFile('w', delete=False).name
        with open(f, 'w', encoding='utf8') as fp:
            fp.writelines(revised_dockerfile)

        for k in revised_dockerfile:
            self.logger.debug(k)
        return f

    def _write_slack_message(self, *args):
        def _expand_fn(v):
            if isinstance(v, str):
                for d in args:
                    try:
                        v = v.format(**d)
                    except KeyError:
                        pass
            return v

        if 'JINAHUB_SLACK_WEBHOOK' in os.environ:
            with resource_stream('jina', '/'.join(('resources', 'hub-builder-success', 'slack-jinahub.json'))) as fp:
                tmp = expand_dict(json.load(fp), _expand_fn, resolve_cycle_ref=False)
                req = urllib.request.Request(os.environ['JINAHUB_SLACK_WEBHOOK'])
                req.add_header('Content-Type', 'application/json; charset=utf-8')
                jdb = json.dumps(tmp).encode('utf-8')  # needs to be bytes
                req.add_header('Content-Length', str(len(jdb)))
                with urllib.request.urlopen(req, jdb) as f:
                    res = f.read()
                    self.logger.info(f'push to Slack: {res}')

    # alias of "new" in cli
    create = new
    init = new<|MERGE_RESOLUTION|>--- conflicted
+++ resolved
@@ -219,14 +219,8 @@
             image_tag = image.tags[0] if image.tags else ''
             self.logger.success(
                 f'🎉 pulled {image_tag} ({image.short_id}) uncompressed size: {get_readable_size(image.attrs["Size"])}')
-<<<<<<< HEAD
         except Exception as ex:
             self.logger.error(f'can not pull image {self.args.name} from {self.args.registry} due to {repr(ex)}')
-=======
-        except:
-            self.logger.error(f'can not pull image {self.args.name} from {self.args.registry}')
-            raise
->>>>>>> 112b4d21
 
     def _check_docker_image(self, name: str) -> None:
         # check local image
